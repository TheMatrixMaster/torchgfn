--- conflicted
+++ resolved
@@ -14,13 +14,8 @@
     TrajectoryDistribution,
 )
 from gfn.envs import Env
-<<<<<<< HEAD
-from gfn.examples import DiscretePBEstimator, DiscretePFEstimator
-from gfn.samplers import ActionsSampler, TrajectoriesSampler
-=======
 from gfn.utils import DiscretePBEstimator, DiscretePFEstimator
 from gfn.samplers import DiscreteActionsSampler, TrajectoriesSampler
->>>>>>> 37c76a8a
 from gfn.states import States
 
 # Typing
