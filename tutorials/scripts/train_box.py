"""
The goal of this script is to reproduce some of the published results on the Box
environment. Run one of the following commands to reproduce some of the results in
[A theory of continuous generative flow networks](https://arxiv.org/abs/2301.12594)


python train_box.py --delta {0.1, 0.25} --tied {--uniform_pb} --loss {TB, DB}
"""

from argparse import ArgumentParser

import numpy as np
import torch
import wandb
from scipy.special import logsumexp
from sklearn.neighbors import KernelDensity
from tqdm import tqdm, trange

<<<<<<< HEAD
from gfn.gym import Box
from gfn.modules import ScalarEstimator
from gfn.gflownet import (
    DBGFlowNet,
    LogPartitionVarianceGFlowNet,
    SubTBGFlowNet,
    TBGFlowNet,
=======
from gfn.estimators import LogStateFlowEstimator, LogZEstimator
from gfn.gym import Box
from gfn.gym.helpers.box_utils import (
    BoxPBEstimator,
    BoxPBNeuralNet,
    BoxPBUniform,
    BoxPFEstimator,
    BoxPFNeuralNet,
)
from gfn.losses import (
    DBParametrization,
    LogPartitionVarianceParametrization,
    SubTBParametrization,
    TBParametrization,
>>>>>>> 1b5c7838
)
from gfn.utils.common import trajectories_to_training_samples
from gfn.utils.modules import NeuralNet
from gfn.gym.helpers.box_utils import (
    BoxStateFlowModule,
    BoxPFNeuralNet,
    BoxPBNeuralNet,
    BoxPFEstimator,
    BoxPBEstimator,
    BoxPBUniform,
)

from sklearn.neighbors import KernelDensity
from scipy.special import logsumexp


def sample_from_reward(env: Box, n_samples: int):
    """Samples states from the true reward distribution

    Implement rejection sampling, with proposal being uniform distribution in [0, 1]^2
    Returns:
        A numpy array of shape (n_samples, 2) containing the sampled states
    """
    samples = []
    while len(samples) < n_samples:
        sample = env.reset(batch_shape=(n_samples,), random=True)
        rewards = env.reward(sample)
        mask = torch.rand(n_samples) * (env.R0 + max(env.R1, env.R2)) < rewards
        true_samples = sample[mask]
        samples.extend(true_samples[-(n_samples - len(samples)) :].tensor.cpu().numpy())
    return np.array(samples)


def get_test_states(n=100, maxi=1.0):
    """Create a list of states from [0, 1]^2 by discretizing it into n x n grid.

    Returns:
        A numpy array of shape (n^2, 2) containing the test states,
    """
    x = np.linspace(0.001, maxi, n)
    y = np.linspace(0.001, maxi, n)
    xx, yy = np.meshgrid(x, y)
    test_states = np.stack([xx, yy], axis=-1).reshape(-1, 2)
    return test_states


def estimate_jsd(kde1, kde2):
    """Estimate Jensen-Shannon divergence between two distributions defined by KDEs

    Returns:
        A float value of the estimated JSD
    """
    test_states = get_test_states()
    log_dens1 = kde1.score_samples(test_states)
    log_dens1 = log_dens1 - logsumexp(log_dens1)
    log_dens2 = kde2.score_samples(test_states)
    log_dens2 = log_dens2 - logsumexp(log_dens2)
    log_dens = np.log(0.5 * np.exp(log_dens1) + 0.5 * np.exp(log_dens2))
    jsd = np.sum(np.exp(log_dens1) * (log_dens1 - log_dens))
    jsd += np.sum(np.exp(log_dens2) * (log_dens2 - log_dens))
    return jsd / 2.0


if __name__ == "__main__":  # noqa: C901
    parser = ArgumentParser()

    parser.add_argument("--no_cuda", action="store_true", help="Prevent CUDA usage")

    parser.add_argument(
        "--delta",
        type=float,
        default=0.25,
        help="maximum distance between two successive states",
    )

    parser.add_argument(
        "--seed",
        type=int,
        default=0,
        help="Random seed, if 0 then a random seed is used",
    )
    parser.add_argument(
        "--batch_size",
        type=int,
        default=128,
        help="Batch size, i.e. number of trajectories to sample per training iteration",
    )

    parser.add_argument(
        "--loss",
        type=str,
        choices=["TB", "DB", "SubTB", "ZVar"],
        default="TB",
        help="Loss function to use",
    )
    parser.add_argument(
        "--subTB_weighting",
        type=str,
        default="geometric_within",
        help="weighting scheme for SubTB",
    )
    parser.add_argument(
        "--subTB_lambda", type=float, default=0.9, help="Lambda parameter for SubTB"
    )

    parser.add_argument(
        "--min_concentration",
        type=float,
        default=0.1,
        help="minimal value for the Beta concentration parameters",
    )

    parser.add_argument(
        "--max_concentration",
        type=float,
        default=5.1,
        help="maximal value for the Beta concentration parameters",
    )

    parser.add_argument(
        "--n_components",
        type=int,
        default=2,
        help="Number of Beta distributions for P_F(s'|s)",
    )
    parser.add_argument(
        "--n_components_s0",
        type=int,
        default=4,
        help="Number of Beta distributions for P_F(s'|s_0)",
    )

    parser.add_argument("--uniform_pb", action="store_true", help="Use a uniform PB")
    parser.add_argument(
        "--tied", action="store_true", help="Tie the parameters of PF, PB, and F"
    )
    parser.add_argument(
        "--hidden_dim",
        type=int,
        default=128,
        help="Hidden dimension of the estimators' neural network modules.",
    )
    parser.add_argument(
        "--n_hidden",
        type=int,
        default=4,
        help="Number of hidden layers (of size `hidden_dim`) in the estimators'"
        + " neural network modules",
    )

    parser.add_argument(
        "--lr",
        type=float,
        default=1e-3,
        help="Learning rate for the estimators' modules",
    )
    parser.add_argument(
        "--lr_Z",
        type=float,
        default=1e-3,
        help="Specific learning rate for Z (only used for TB loss)",
    )
    parser.add_argument(
        "--gamma_scheduler",
        type=float,
        default=0.5,
        help="Every scheduler_milestone steps, multiply the learning rate by gamma_scheduler",
    )
    parser.add_argument(
        "--scheduler_milestone",
        type=int,
        default=2500,
        help="Every scheduler_milestone steps, multiply the learning rate by gamma_scheduler",
    )

    parser.add_argument(
        "--n_trajectories",
        type=int,
        default=int(3e6),
        help="Total budget of trajectories to train on. "
        + "Training iterations = n_trajectories // batch_size",
    )

    parser.add_argument(
        "--validation_interval",
        type=int,
        default=500,
        help="How often (in training steps) to validate the gflownet",
    )
    parser.add_argument(
        "--validation_samples",
        type=int,
        default=10000,
        help="Number of validation samples to use to evaluate the probability mass function.",
    )

    parser.add_argument(
        "--wandb_project",
        type=str,
        default="",
        help="Name of the wandb project. If empty, don't use wandb",
    )

    args = parser.parse_args()

    seed = args.seed if args.seed != 0 else torch.randint(int(10e10), (1,))[0].item()
    torch.manual_seed(seed)

    device_str = "cuda" if torch.cuda.is_available() and not args.no_cuda else "cpu"

    use_wandb = len(args.wandb_project) > 0
    if use_wandb:
        wandb.init(project=args.wandb_project)
        wandb.config.update(args)

    n_iterations = args.n_trajectories // args.batch_size

    # 1. Create the environment
    env = Box(delta=args.delta, epsilon=1e-10, device_str=device_str)

    # 2. Create the gflownet.
    #    For this we need modules and estimators.
    #    Depending on the loss, we may need several estimators:
    gflownet = None
    pf_module = BoxPFNeuralNet(
        hidden_dim=args.hidden_dim,
        n_hidden_layers=args.n_hidden,
        n_components=args.n_components,
        n_components_s0=args.n_components_s0,
    )
    print("UNIFORM {}".format(args.uniform_pb))
    if args.uniform_pb:
        pb_module = BoxPBUniform()
    else:
        pb_module = BoxPBNeuralNet(
            hidden_dim=args.hidden_dim,
            n_hidden_layers=args.n_hidden,
            n_components=args.n_components,
            torso=pf_module.torso if args.tied else None,
        )

    pf_estimator = BoxPFEstimator(
        env,
        pf_module,
        n_components_s0=args.n_components_s0,
        n_components=args.n_components,
        min_concentration=args.min_concentration,
        max_concentration=args.max_concentration,
    )
    pb_estimator = BoxPBEstimator(
        env,
        pb_module,
        n_components=args.n_components if not args.uniform_pb else 1,
        min_concentration=args.min_concentration,
        max_concentration=args.max_concentration,
    )
    module = None

    if args.loss in ("DB", "SubTB"):
        # We always need a LogZEstimator
        logZ = torch.tensor(0.0, device=env.device)
        # We need a LogStateFlowEstimator

        module = BoxStateFlowModule(
            input_dim=env.preprocessor.output_dim,
            output_dim=1,
            hidden_dim=args.hidden_dim,
            n_hidden_layers=args.n_hidden,
            torso=pf_module.torso if args.tied else None,
            logZ_value=logZ,
        )
        logF_estimator = ScalarEstimator(env=env, module=module)

        if args.loss == "DB":
            gflownet = DBGFlowNet(
                pf=pf_estimator,
                pb=pb_estimator,
                logF=logF_estimator,
                on_policy=True,
            )
        else:
            gflownet = SubTBGFlowNet(
                pf=pf_estimator,
                pb=pb_estimator,
                logF=logF_estimator,
                on_policy=True,
                weighting=args.subTB_weighting,
                lamda=args.subTB_lambda,
            )
    elif args.loss == "TB":
        gflownet = TBGFlowNet(
            pf=pf_estimator,
            pb=pb_estimator,
            on_policy=True,
        )
    elif args.loss == "ZVar":
        gflownet = LogPartitionVarianceGFlowNet(
            pf=pf_estimator,
            pb=pb_estimator,
            on_policy=True,
        )

    assert gflownet is not None, f"No gflownet for loss {args.loss}"

    # 3. Create the optimizer and scheduler

    optimizer = torch.optim.Adam(pf_module.parameters(), lr=args.lr)
    if not args.uniform_pb:
        optimizer.add_param_group(
            {
                "params": pb_module.last_layer.parameters()
                if args.tied
                else pb_module.parameters(),
                "lr": args.lr,
            }
        )
    if args.loss in ("DB", "SubTB"):
        assert module is not None
        optimizer.add_param_group(
            {
                "params": module.last_layer.parameters()
                if args.tied
                else module.parameters(),
                "lr": args.lr,
            }
        )
    if "logZ" in dict(gflownet.named_parameters()):
        logZ = dict(gflownet.named_parameters())["logZ"]

    optimizer.add_param_group({"params": [logZ], "lr": args.lr_Z})

    scheduler = torch.optim.lr_scheduler.MultiStepLR(
        optimizer,
        milestones=[
            i * args.scheduler_milestone
            for i in range(1, 1 + int(n_iterations / args.scheduler_milestone))
        ],
        gamma=args.gamma_scheduler,
    )

    # 4. Sample from the true reward distribution, and fit a KDE to the samples
    samples_from_reward = sample_from_reward(env, n_samples=args.validation_samples)
    true_kde = KernelDensity(kernel="exponential", bandwidth=0.1).fit(
        samples_from_reward
    )

    states_visited = 0

    jsd = float("inf")
    for iteration in trange(n_iterations):
        if iteration % 1000 == 0:
            print(f"current optimizer LR: {optimizer.param_groups[0]['lr']}")

        trajectories = gflownet.sample_trajectories(n_samples=args.batch_size)

        training_samples = trajectories_to_training_samples(trajectories, gflownet)

        optimizer.zero_grad()
        loss = gflownet.loss(training_samples)

        loss.backward()
        for p in gflownet.parameters():
            p.grad.data.clamp_(-10, 10).nan_to_num_(0.0)
        optimizer.step()
        scheduler.step()

        states_visited += len(trajectories)

        to_log = {"loss": loss.item(), "states_visited": states_visited}
        logZ_info = ""
        if isinstance(gflownet, TBGFlowNet):
            logZ = gflownet.logZ
            to_log.update({"logZdiff": env.log_partition - logZ.item()})
            logZ_info = f"logZ: {logZ.item():.2f}, "
        if use_wandb:
            wandb.log(to_log, step=iteration)
        if iteration % (args.validation_interval // 5) == 0:
            tqdm.write(
                f"States: {states_visited}, Loss: {loss.item():.3f}, {logZ_info}true logZ: {env.log_partition:.2f}, JSD: {jsd:.4f}"
            )

        if iteration % args.validation_interval == 0:
            validation_samples = gflownet.sample_terminating_states(
                args.validation_samples
            )
            kde = KernelDensity(kernel="exponential", bandwidth=0.1).fit(
                validation_samples.tensor.detach().cpu().numpy()
            )
            jsd = estimate_jsd(kde, true_kde)

            if use_wandb:
                wandb.log({"JSD": jsd}, step=iteration)

            to_log.update({"JSD": jsd})<|MERGE_RESOLUTION|>--- conflicted
+++ resolved
@@ -16,16 +16,7 @@
 from sklearn.neighbors import KernelDensity
 from tqdm import tqdm, trange
 
-<<<<<<< HEAD
-from gfn.gym import Box
 from gfn.modules import ScalarEstimator
-from gfn.gflownet import (
-    DBGFlowNet,
-    LogPartitionVarianceGFlowNet,
-    SubTBGFlowNet,
-    TBGFlowNet,
-=======
-from gfn.estimators import LogStateFlowEstimator, LogZEstimator
 from gfn.gym import Box
 from gfn.gym.helpers.box_utils import (
     BoxPBEstimator,
@@ -33,24 +24,17 @@
     BoxPBUniform,
     BoxPFEstimator,
     BoxPFNeuralNet,
+    BoxStateFlowModule,
 )
-from gfn.losses import (
-    DBParametrization,
-    LogPartitionVarianceParametrization,
-    SubTBParametrization,
-    TBParametrization,
->>>>>>> 1b5c7838
+from gfn.gflownet import (
+    DBGFlowNet,
+    LogPartitionVarianceGFlowNet,
+    SubTBGFlowNet,
+    TBGFlowNet,
 )
 from gfn.utils.common import trajectories_to_training_samples
 from gfn.utils.modules import NeuralNet
-from gfn.gym.helpers.box_utils import (
-    BoxStateFlowModule,
-    BoxPFNeuralNet,
-    BoxPBNeuralNet,
-    BoxPFEstimator,
-    BoxPBEstimator,
-    BoxPBUniform,
-)
+
 
 from sklearn.neighbors import KernelDensity
 from scipy.special import logsumexp
