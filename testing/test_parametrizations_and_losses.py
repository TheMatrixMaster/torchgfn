import pytest
import torch

from gfn.envs import DiscreteEBMEnv, HyperGrid
from gfn.estimators import LogEdgeFlowEstimator, LogStateFlowEstimator, LogZEstimator
from gfn.losses import (
    DBParametrization,
    DetailedBalance,
    FlowMatching,
    FMParametrization,
    LogPartitionVarianceLoss,
    PFBasedParametrization,
    SubTBParametrization,
    SubTrajectoryBalance,
    TBParametrization,
    TrajectoryBalance,
)
<<<<<<< HEAD
from gfn.samplers import ActionsSampler, TrajectoriesSampler
=======
from gfn.samplers import DiscreteActionsSampler, TrajectoriesSampler
from gfn.utils import DiscretePBEstimator, DiscretePFEstimator
>>>>>>> 5e26604c


@pytest.mark.parametrize("env_name", ["HyperGrid", "DiscreteEBM"])
@pytest.mark.parametrize("ndim", [2, 3])
@pytest.mark.parametrize(
    "module_name",
    ["NeuralNet", "Zero", "Tabular"],
)
def test_FM(env_name: int, ndim: int, module_name: str):
    # TODO: once the flow matching loss implemented, add a test for it here, as done for the other parametrizations
    if env_name == "HyperGrid":
        env = HyperGrid(ndim=ndim)
    elif env_name == "DiscreteEBM":
        env = DiscreteEBMEnv(ndim=ndim)
    else:
        raise ValueError("Unknown environment name")

    log_F_edge = LogEdgeFlowEstimator(env=env, module_name=module_name)
    parametrization = FMParametrization(log_F_edge)

    print(parametrization.Pi(env, n_samples=10).sample())
    print(parametrization.parameters.keys())

    actions_sampler = DiscreteActionsSampler(log_F_edge)
    trajectories_sampler = TrajectoriesSampler(env, actions_sampler)
    trajectories = trajectories_sampler.sample_trajectories(n_trajectories=10)
    states_tuple = trajectories.to_non_initial_intermediary_and_terminating_states()

    loss = FlowMatching(parametrization)
    print(loss(states_tuple))


@pytest.mark.parametrize("env_name", ["HyperGrid", "DiscreteEBM"])
@pytest.mark.parametrize("ndim", [2, 3])
@pytest.mark.parametrize(
    ("module_name", "tie_pb_to_pf"),
    [("NeuralNet", False), ("NeuralNet", True), ("Uniform", False), ("Tabular", False)],
)
@pytest.mark.parametrize(
    ("parametrization_name", "sub_tb_weighing"),
    [
        ("DB", None),
        ("TB", None),
        ("ZVar", None),
        ("SubTB", "DB"),
        ("SubTB", "TB"),
        ("SubTB", "ModifiedDB"),
        ("SubTB", "equal"),
        ("SubTB", "equal_within"),
        ("SubTB", "geometric"),
        ("SubTB", "geometric_within"),
    ],
)
@pytest.mark.parametrize("forward_looking", [True, False])
def test_PFBasedParametrization(
    env_name: str,
    ndim: int,
    module_name: str,
    tie_pb_to_pf: bool,
    parametrization_name: str,
    sub_tb_weighing: str,
    forward_looking: bool,
):
    if env_name == "HyperGrid":
        env = HyperGrid(ndim=ndim, height=4)
    elif env_name == "DiscreteEBM":
        env = DiscreteEBMEnv(ndim=ndim)
    else:
        raise ValueError("Unknown environment name")

    logit_PF = DiscretePFEstimator(env, module_name=module_name)
    logit_PB = DiscretePBEstimator(env, module_name=module_name)
    if tie_pb_to_pf:
        logit_PB.module.torso = logit_PF.module.torso
    logF = LogStateFlowEstimator(
        env,
        forward_looking=forward_looking,
        module_name=module_name if module_name != "Uniform" else "Zero",
    )
    logZ = LogZEstimator(torch.tensor(0.0))

    actions_sampler = DiscreteActionsSampler(estimator=logit_PF)

    trajectories_sampler = TrajectoriesSampler(
        env=env,
        actions_sampler=actions_sampler,
    )

    loss_kwargs = {}
    if parametrization_name == "DB":
        parametrization = DBParametrization(logit_PF, logit_PB, logF)
        loss_cls = DetailedBalance
    elif parametrization_name == "TB":
        parametrization = TBParametrization(logit_PF, logit_PB, logZ)
        loss_cls = TrajectoryBalance
    elif parametrization_name == "ZVar":
        parametrization = PFBasedParametrization(logit_PF, logit_PB)
        loss_cls = LogPartitionVarianceLoss
    elif parametrization_name == "SubTB":
        parametrization = SubTBParametrization(logit_PF, logit_PB, logF)
        loss_cls = SubTrajectoryBalance
        loss_kwargs = {"weighing": sub_tb_weighing}
    else:
        raise ValueError(f"Unknown parametrization {parametrization_name}")
    print(parametrization.Pi(env, n_samples=10).sample())

    print(parametrization.parameters.keys())
    print(len(set(parametrization.parameters.values())))

    trajectories = trajectories_sampler.sample(n_trajectories=10)
    if parametrization_name == "DB":
        training_objects = trajectories.to_transitions()
    else:
        training_objects = trajectories
    loss_fn = loss_cls(parametrization, **loss_kwargs)
    loss = loss_fn(training_objects)

    if parametrization_name == "TB":
        assert torch.all(
            torch.abs(
                loss_fn.get_pfs_and_pbs(training_objects)[0]
                - training_objects.log_probs
            )
            < 1e-5
        )

    print(loss)


@pytest.mark.parametrize("env_name", ["HyperGrid", "DiscreteEBM"])
@pytest.mark.parametrize("ndim", [2, 3])
@pytest.mark.parametrize(
    "preprocessor_name",
    ["KHot", "OneHot", "Identity"],
)
@pytest.mark.parametrize("module_name", ["NeuralNet", "Uniform", "Tabular"])
@pytest.mark.parametrize("weighing", ["equal", "TB", "DB", "geometric"])
def test_subTB_vs_TB(
    env_name: str,
    ndim: int,
    preprocessor_name: str,
    module_name: str,
    weighing: str,
):
    if env_name == "HyperGrid":
        env = HyperGrid(ndim=ndim, height=7, preprocessor_name=preprocessor_name)
    elif env_name == "DiscreteEBM":
        if preprocessor_name != "Identity":
            pytest.skip("Preprocessor not supported")
        env = DiscreteEBMEnv(ndim=ndim)
    else:
        raise ValueError("Unknown environment name")

    env = HyperGrid(ndim=ndim, height=7, preprocessor_name=preprocessor_name)

    logit_PF = DiscretePFEstimator(env, module_name=module_name)
    logit_PB = DiscretePBEstimator(env, module_name=module_name)
    logF = LogStateFlowEstimator(env, forward_looking=False, module_name="Zero")
    logZ = LogZEstimator(torch.tensor(0.0))
    actions_sampler = DiscreteActionsSampler(estimator=logit_PF)
    trajectories_sampler = TrajectoriesSampler(env, actions_sampler)
    trajectories = trajectories_sampler.sample_trajectories(n_trajectories=5)

    subtb_loss = SubTrajectoryBalance(
        SubTBParametrization(logit_PF, logit_PB, logF), weighing=weighing
    )(trajectories)

    if weighing == "TB":
        tb_loss = TrajectoryBalance(TBParametrization(logit_PF, logit_PB, logZ))(
            trajectories
        )
        print("TB loss", tb_loss)
        print("SubTB loss", subtb_loss)
        assert (tb_loss - subtb_loss).abs() < 1e-4<|MERGE_RESOLUTION|>--- conflicted
+++ resolved
@@ -15,12 +15,7 @@
     TBParametrization,
     TrajectoryBalance,
 )
-<<<<<<< HEAD
 from gfn.samplers import ActionsSampler, TrajectoriesSampler
-=======
-from gfn.samplers import DiscreteActionsSampler, TrajectoriesSampler
-from gfn.utils import DiscretePBEstimator, DiscretePFEstimator
->>>>>>> 5e26604c
 
 
 @pytest.mark.parametrize("env_name", ["HyperGrid", "DiscreteEBM"])
