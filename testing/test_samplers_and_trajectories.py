--- conflicted
+++ resolved
@@ -25,15 +25,13 @@
     if env_name == "HyperGrid":
         env = HyperGrid(ndim=2, height=8, preprocessor_name=preprocessor_name)
     elif env_name == "DiscreteEBM":
-<<<<<<< HEAD
+        if preprocessor_name != "Identity" or delta != 0.1:
+            pytest.skip("Useless tests")
         env = DiscreteEBM(ndim=8)
     elif env_name == "Box":
+        if preprocessor_name != "Identity":
+            pytest.skip("Useless tests")
         env = Box(delta=delta)
-=======
-        env = DiscreteEBMEnv(ndim=8)
-    elif env_name == "Box":
-        env = BoxEnv(delta=delta)
->>>>>>> 8b24f590
     else:
         raise ValueError("Unknown environment name")
 
